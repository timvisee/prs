image: "rust:slim"

stages:
  - check
  - build
  - test
  - release
  - package

# Variable defaults
variables:
  RUST_VERSION: stable
  RUST_TARGET: x86_64-unknown-linux-gnu

# Cache rust/cargo/build artifacts
cache:
  key: "$CI_PIPELINE_ID-$RUST_VERSION"
  paths:
    - /usr/local/cargo/registry/
    - /usr/local/rustup/toolchains/
    - /usr/local/rustup/update-hashes/
    - target/

# Install compiler and OpenSSL dependencies
before_script:
  - apt-get update
  - apt-get install -y --no-install-recommends libgpgme-dev build-essential pkg-config xorg-dev python3 libx11-xcb-dev libgl1-mesa-dev libdbus-1-dev
  - |
    rustup install $RUST_VERSION
    rustup default $RUST_VERSION
  - |
    rustc --version
    cargo --version

# Check on stable, beta and nightly 
.check-base: &check-base
  stage: check
  script:
    - cargo check --verbose
check-stable:
  <<: *check-base
check-beta:
  <<: *check-base
  variables:
    RUST_VERSION: beta
check-nightly:
  <<: *check-base
  variables:
    RUST_VERSION: nightly
check-old:
  <<: *check-base
  variables:
    RUST_VERSION: "1.45.0"

# Build using Rust stable
build-x86_64-linux-gnu:
  stage: build
  needs: []
  script:
    - cargo build --target=$RUST_TARGET --release --verbose
    - mv target/$RUST_TARGET/release/prs ./prs-$RUST_TARGET
    - strip -g ./prs-$RUST_TARGET
  artifacts:
    name: prs-x86_64-linux-gnu
    paths:
      - prs-$RUST_TARGET
    expire_in: 1 month

<<<<<<< HEAD
# Build a static version
build-x86_64-linux-musl:
  stage: build
  needs: []
  variables:
    RUST_TARGET: x86_64-unknown-linux-musl
    GPGME_STATIC: 1
    LIBGPG_ERROR_STATIC: 1
    # PKG_CONFIG_ALLOW_CROSS: 1
  script:
    - rustup target add $RUST_TARGET
    - cargo build --target=$RUST_TARGET --release --verbose

    # Prepare the release artifact, strip it
    - find . -name prs -exec ls -lah {} \;
    - mv target/$RUST_TARGET/release/prs ./prs-$RUST_TARGET
    - strip -g ./prs-$RUST_TARGET
  artifacts:
    name: prs-x86_64-linux-musl
    paths:
      - prs-$RUST_TARGET
    expire_in: 1 month

=======
>>>>>>> bf574d2c
# Run the unit tests through Cargo
test-cargo:
  stage: test
  needs: []
  dependencies: []
  script:
    - cargo test --verbose

# Cargo crate release
release-crate:
  stage: release
  dependencies: []
  only:
    - /^v(\d+\.)*\d+$/
  script:
    - echo "Creating release crate to publish on crates.io..."
    - echo $CARGO_TOKEN | cargo login
    - echo "Publishing crate to crates.io..."
    - cargo publish --verbose --allow-dirty<|MERGE_RESOLUTION|>--- conflicted
+++ resolved
@@ -66,7 +66,6 @@
       - prs-$RUST_TARGET
     expire_in: 1 month
 
-<<<<<<< HEAD
 # Build a static version
 build-x86_64-linux-musl:
   stage: build
@@ -90,8 +89,6 @@
       - prs-$RUST_TARGET
     expire_in: 1 month
 
-=======
->>>>>>> bf574d2c
 # Run the unit tests through Cargo
 test-cargo:
   stage: test
